--- conflicted
+++ resolved
@@ -22,7 +22,6 @@
     "flake8>=7.3.0",
     "isort>=6.0.1",
     "pytest>=8.4.1",
-<<<<<<< HEAD
     "httpx>=0.25.0",
     "pytest-asyncio>=0.21.0",
 ]
@@ -45,8 +44,6 @@
     "api: marks tests as API tests"
 ]
 asyncio_mode = "auto"
-=======
-]
 
 [tool.black]
 line-length = 88
@@ -84,5 +81,4 @@
     "dist",
     ".tox",
     "*.egg-info"
-]
->>>>>>> da8e6a08
+]